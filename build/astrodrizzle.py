#!/usr/bin/env python
import wpipe as wp
import numpy as np
import glob
import os
from astropy.io import fits
from drizzlepac import *
from stsci.tools import teal

teal.unlearn("astrodrizzle")


def register(task):
    _temp = task.mask(source="*", name="start", value=task.name)
    _temp = task.mask(source="*", name="astrodrizzle", value="*")


# - - - - - - - - - - - - - - - - - - - - - - - - - - - - - -
# Old pipeline docstring
# This is a perl task that is part of the acs reduction pipeline.
# It's job is to run astrodrizzle on images in a target directory
# to flag cosmic rays for dolphot.
#
#
# This task is meant to be invoked in a target subdirectory -
# Configuration information is obtained from the target configuration
# utilites, which reference data stored in a configuration database.
#
# - - - - - - - - - - - - - - - - - - - - - - - - - - - - - -

# if __name__ == "__main__":
#     my_pipe = wp.Pipeline()
#     my_job = wp.Job()
#     my_input = my_pipe.inputs[0]
#     my_targets = my_input.targets
#     my_job.logprint("Starting AstroDrizzle")

#     # my_targets = wp.Target(my_input)
#     # my_job.logprint(f"{my_targets.name}")
#     for targetname in my_targets.name:
#         my_job.logprint(f"{targetname}")
#         new_target = my_input.target(targetname)

#         my_job.logprint(f"{new_target}")
#         my_job.logprint(f"{my_input.procdataproducts}")

#     #! 1 - Seperate target images by filter
#     #! 2 - Run astrodrizzle on each target image using the default configuration
#     #! 3 - read in config file for each target
#     #! 4 - Fire next task

# Setting up the task
if __name__ == "__main__":
    my_pipe = wp.Pipeline()
    my_job = wp.Job()
    #   my_job.logprint(f"{my_job}")

# Defining the target and filters
    parent_event = my_job.firing_event
    #   my_job.logprint(f"{parent_event}")

    parent_job = parent_event.parent_job
    #   my_job.logprint(f"{parent_job}")

    my_target = wp.Target(
        parent_event.options["target_id"]
    )  # Get target using the target id
    #   my_job.logprint(f"{my_target}")

    my_target_path = my_target.datapath
    target_proc_path = my_target_path + "/proc_default"
    os.chdir(target_proc_path)  # makes the correct proc directory the working directory

    my_config = my_job.config  # Get configuration for the job
    #my_job.logprint(f"{my_config}")

    my_dp = (
        my_config.procdataproducts
    )  # Get dataproducts associated with configuration (ie. dps for my_target)
    #   my_job.logprint(f"{my_dp}")

    filters = []  # Making array of filters for target
    for dp in my_dp:
        #       my_job.logprint(f"{dp}")  # Should return each dataproduct
        #       my_job.logprint(dp.options)
        filters.append(dp.options["filter"])
    all_filters = list(
        set(filters)
    )  # Remove duplicates to get array of different filters for target
    num_all_filters = len(all_filters)
    my_job.logprint(f"{num_all_filters} filters found for target {my_target.name}")

    ################################

    # if dp.option["targname"] == my_target.name:
    #    pass
    # my_job.logprint(f"{dp.options['filter']}")

    # # ! Get the list of dataproducts for this target and gets there filter parameter from dataproducts options
    # target_path = my_target.datapath
    # proc_path = target_path + "/proc_default/"
    # for fits_filename in glob.glob(proc_path + "/*.fits"):
    #     my_job.logprint(f"{fits_filename}")
    #     my_dp = wp.DataProduct(my_target.input, fits_filename, group="proc")
    #     my_job.logprint(f"{my_dp}")

    # proc_dp = my_input.procdataproducts
    # # my_job.logprint(f"{proc_dp}")
    # for dp in proc_dp:
    #     my_job.logprint(f"{dp}")
    # my_job.logprint(f"{dp.options}")
    # my_job.logprint(f"{dp.options['filter']}")

    # my_target = parent_event.options["targname"]
    # my_filter = parent_event.options["filter"]

    # my_job.logprint(f"{parent_target}")
    # my_job.logprint(f"{parent_filter}")
    ###############################################

# Setting input parameters
    driz_param = ['reset_bits', 'skysub', 'sky_method', 'driz_sep_pixfrac', 'driz_sep_scale', 'driz_sep_bits', 'driz_sep_kernel',
                  'combine_type', 'combine_nlow', 'combine_nhigh', 'driz_cr_scale', 'driz_cr_snr', 'final_bits',
                  'final_pixfrac', 'final_scale', 'final_kernel']  # possible parameters
    input_dict = {}  # parameters that will be put into AstroDrizzle
    #   my_job.logprint(my_config.parameters)
    for param in driz_param:
        if param in my_config.parameters:
            param_val = my_config.parameters[
                param
            ]  # set param to value in config file otherwise leaves it as the default value
            input_dict[param] = param_val
    if len(input_dict) >= 1:

        my_job.logprint(
            f"Custom AstroDrizzle parameters found for {my_target.name}: {input_dict}"
        )

    else:
        my_job.logprint(
            f"No custom AstroDrizzle parameters found for {my_target.name}, using default parameters."
        )
    input_dict["clean"] = "Yes"  # clean up directory

    if 'driz_sep_kernel' not in my_config.parameters: # adjusting individual kernel default
        if 'driz_sep_pixfrac' not in my_config.parameters or my_config.parameters['driz_sep_pixfrac'] == 1:
            if 'driz_sep_scale' not in my_config.parameters or my_config.parameters['driz_sep_scale'] == 1:
                input_dict['driz_sep_kernel'] = 'lanczos3'
                if 'driz_sep_pixfrac' not in my_config.parameters:
                    input_dict['driz_sep_pixfrac'] = 1
                if 'driz_sep_scale' not in my_config.parameters:
                    input_dict['driz_sep_scale'] = 1
    if 'driz_sep_kernel' in my_config.parameters and my_config.parameters['driz_sep_kernel'] == 'lanczos3':
        if 'driz_sep_pixfrac' not in my_config.parameters:
            input_dict['driz_sep_pixfrac'] = 1
        if 'driz_sep_scale' not in my_config.parameters:
            input_dict['driz_sep_scale'] = 1

    if 'final_kernel' not in my_config.parameters: # adjusting final kernel default
        if 'final_pixfrac' not in my_config.parameters or my_config.parameters['final_pixfrac'] == 1:
            if 'final_scale' not in my_config.parameters or my_config.parameters['final_scale'] == 1:
                input_dict['final_kernel'] = 'lanczos3'
                if 'final_pixfrac' not in my_config.parameters:
                    input_dict['final_pixfrac'] = 1
                if 'final_scale' not in my_config.parameters:
                    input_dict['final_scale'] = 1
    if 'final_kernel' in my_config.parameters and my_config.parameters['final_kernel'] == 'lanczos3':
        if 'final_pixfrac' not in my_config.parameters:
            input_dict['final_pixfrac'] = 1
        if 'final_scale' not in my_config.parameters:
            input_dict['final_scale'] = 1

# Getting image list and setting filter specific parameters
    i = 0  # to count the number of filters AstroDrizzle has run for
    for j in all_filters:
        target_im = []
        for dp in my_dp:
            if (
                dp.options["filter"] == j
            ):  # for the filter j, pulls out which dps have the same filter
                target_im.append(dp.filename)
        inputall = target_im[0]  # the first image name in the array
        for ii in range(len(target_im) - 1):
            inputall = inputall + ',' + target_im[ii + 1]  # writes string of file names for input to AstroDrizzle
        len_target_im = len(target_im)

        my_job.logprint(
            f"{len_target_im} images found for {my_target.name} in the {j} filter"
        )

        my_job.logprint(
            f"{len_target_im} images found for {my_target} in the {j} filter"
        )

        log_name = 'astrodrizzle' + j + '.log'  # filter specific log file name
        ind_input_dict = input_dict.copy()
        ind_input_dict['runfile'] = log_name  # adding specific log names to input dictionary

        out_name = 'final' + j  # final product name
        ind_input_dict['output'] = out_name  # adding filter specific final product name to input dictionary

        if len_target_im >= 4 and 'combine_type' not in my_config.parameters: # with at least 4 input images, median is better than default of minmed
            ind_input_dict['combine_type'] = 'median'
            ind_input_dict['combine_nhigh'] = 1 # for 4 input images nhigh should be 1, could need to be raised for >4

        # Running AstroDrizzle
        my_job.logprint(f"Starting AstroDrizzle for {my_target.name} in filter {i}")
        if (
            len_target_im == 1
        ):  # for filters with only 1 input image, only the sky subtraction and final drizzle can run
            astrodrizzle.AstroDrizzle(
                input=inputall,
                context=True,
                build=True,
                driz_separate=False,
                median=False,
                blot=False,
                driz_cr=False,
                **ind_input_dict,
            )
        else:
            astrodrizzle.AstroDrizzle(
                input=inputall, context=True, build=True, **ind_input_dict
            )
        my_job.logprint(f"AstroDrizzle complete for {my_target.name} in filter {i}")

        # Create Dataproducts for drizzled images
        drizzleim_path = (
            "final" + j + "_drc.fits"
        )  # Already in proc directory so this is just the file name
        driz_hdu = fits.open(drizzleim_path)

        FILENAME = driz_hdu[0].header["FILENAME"]  # Parameters from header
        TELESCOP = driz_hdu[0].header["TELESCOP"]
        INSTRUME = driz_hdu[0].header["INSTRUME"]
        TARGNAME = driz_hdu[0].header["TARGNAME"]
        RA_TARG = driz_hdu[0].header["RA_TARG"]
        DEC_TARG = driz_hdu[0].header["DEC_TARG"]
        PROPOSID = driz_hdu[0].header["PROPOSID"]
        EXPTIME = driz_hdu[0].header["EXPTIME"]
        PA_V3 = driz_hdu[0].header["PA_V3"]
        DETECTOR = driz_hdu[0].header["DETECTOR"]
        FILTER = driz_hdu[0].header["FILTER"]
        driz_hdu.close()

<<<<<<< HEAD
        driz_dp = wp.DataProduct(
            my_config,
            filename=drizzleim_path,
            group="proc",  # Create dataproduct owned by config for the target
            options={
                "Filename": FILENAME,
                "Telescope": TELESCOP,
                "Instrument": INSTRUME,
                "Target_name": TARGNAME,
                "RA": RA_TARG,
                "DEC": DEC_TARG,
                "ProposalID": PROPOSID,
                "Exposure_time": EXPTIME,
                "Position_angle": PA_V3,
                "Detector": DETECTOR,
                "Filter": FILTER,
            },
        )

        dp_ids = []  # Get list of new dp ids to send to next task
        dp_ids.append(driz_dp.dp_id)
=======
        driz_dp = wp.DataProduct(my_config, filename = drizzleim_path, group = "proc",  # Create dataproduct owned by config for the target
                                 options = {
                                 "Filename" : FILENAME,
                                 "Telescope" : TELESCOP,
                                 "Instrument" : INSTRUME,
                                 "Target_name" : TARGNAME,
                                 "RA" : RA_TARG,
                                 "DEC" : DEC_TARG,
                                 "ProposalID" : PROPOSID,
                                 "Exposure_time" : EXPTIME,
                                 "Position_angle" : PA_V3,
                                 "Detector" : DETECTOR,
                                 "Filter" : FILTER
                                 })
>>>>>>> 119c19fc

        my_job.logprint(
            f"Dataproduct for drizzled image in filter {j}: {driz_dp.options}"
        )

        i += 1  # count finished filter

        # Firing next task
        if i == num_all_filters:
            my_job.logprint(f"AstroDrizzle step complete for {my_target.name}")
<<<<<<< HEAD
            next_event = my_job.child_event(
                name="deepCR", options={"dp_id": dp_ids}
            )  # next event
=======
            next_event = my_job.child_event(name = "find_ref", options = {
                "target_name": parent_event.options["target_name"],
                "target_id": parent_event.options["target_id"],
                "config_id": parent_event.options["config_id"]
                }) #next event
>>>>>>> 119c19fc
            next_event.fire()<|MERGE_RESOLUTION|>--- conflicted
+++ resolved
@@ -243,7 +243,6 @@
         FILTER = driz_hdu[0].header["FILTER"]
         driz_hdu.close()
 
-<<<<<<< HEAD
         driz_dp = wp.DataProduct(
             my_config,
             filename=drizzleim_path,
@@ -265,22 +264,6 @@
 
         dp_ids = []  # Get list of new dp ids to send to next task
         dp_ids.append(driz_dp.dp_id)
-=======
-        driz_dp = wp.DataProduct(my_config, filename = drizzleim_path, group = "proc",  # Create dataproduct owned by config for the target
-                                 options = {
-                                 "Filename" : FILENAME,
-                                 "Telescope" : TELESCOP,
-                                 "Instrument" : INSTRUME,
-                                 "Target_name" : TARGNAME,
-                                 "RA" : RA_TARG,
-                                 "DEC" : DEC_TARG,
-                                 "ProposalID" : PROPOSID,
-                                 "Exposure_time" : EXPTIME,
-                                 "Position_angle" : PA_V3,
-                                 "Detector" : DETECTOR,
-                                 "Filter" : FILTER
-                                 })
->>>>>>> 119c19fc
 
         my_job.logprint(
             f"Dataproduct for drizzled image in filter {j}: {driz_dp.options}"
@@ -291,15 +274,7 @@
         # Firing next task
         if i == num_all_filters:
             my_job.logprint(f"AstroDrizzle step complete for {my_target.name}")
-<<<<<<< HEAD
             next_event = my_job.child_event(
                 name="deepCR", options={"dp_id": dp_ids}
             )  # next event
-=======
-            next_event = my_job.child_event(name = "find_ref", options = {
-                "target_name": parent_event.options["target_name"],
-                "target_id": parent_event.options["target_id"],
-                "config_id": parent_event.options["config_id"]
-                }) #next event
->>>>>>> 119c19fc
             next_event.fire()