#!/usr/bin/env python
"""
Run Dolphot Task Description:
-------------------
This script is a component of a data processing pipeline designed for Flexible Image Transport System (FITS) files. It carries out several key tasks:

1. Retrieves the target and configuration associated with the job. The target is retrieved from the options of the firing event, and the configuration is used to set up the processing and logging paths.

2. Iterates through all configuration dataproducts associated with the job. For each configuration dataproduct, it checks if the filename contains the string '.param' (the dolphot parameter file). If so, it retrieves the dataproduct and uses it to set up the Dolphot operation. If not, it ignores the dataproduct.

3. Retrieves the parameter file from the event options. This file contains parameters that control the behavior of the Dolphot operation.

4. Checks that all necessary files (images, sky files, etc.) are present for the Dolphot operation.

5. Constructs and executes the Dolphot command using the parameters from the parameter file. The output of the Dolphot operation is logged to a file.

6. The DOLPHOT output will the photometry catalog for the images   given by the users. 

This script relies on the 'wpipe' library, a Python package designed for efficient pipeline management and execution.
"""

# Original script by Shellby Albrecht
# Modified by Myles McKay
import wpipe as wp
import os
import time
import sys
import subprocess
from glob import glob
# from astropy.io import fits


def register(task):
    _temp = task.mask(source="*", name="start", value=task.name)
    _temp = task.mask(source="*", name="DOLPHOT", value="*")

import signal
def handler(signum, frame):
    print("Forever is over!")
    raise ValueError("end of time")

if __name__ == "__main__":
    my_pipe = wp.Pipeline()
    my_job = wp.Job()
    my_job.logprint("Starting DOLPHOT")
    my_config = my_job.config
    my_target = my_job.target
    this_event = my_job.firing_event
    my_job.logprint(this_event)
    my_job.logprint(this_event.options)
    my_config = my_job.config
    logpath = my_config.logpath
    procpath = my_config.procpath

# Get parameter file
    param_dp_id = this_event.options["param_dp_id"]
    my_job.logprint(f'{param_dp_id}, {type(param_dp_id)}')
    # param_dp = wp.DataProduct.select(
    #     dpowner_id=my_config.config_id, data_type="text file", subtype="parameter", dp_id=param_dp_id)

    for dp in my_config.confdataproducts:
        my_job.logprint(f"DP: {dp}, {dp.subtype}")
        if ".param" in dp.filename:
            param_dp = dp
            # Check that all files needed are present (ie. images, sky files, etc)
            my_job.logprint(f"{param_dp}, {param_dp.filename}")
            param_path = param_dp.relativepath
            param_filename = param_dp.filename
            dolphotout = procpath + "/" + my_target.name + ".phot"
            dolphoterrlog = logpath + "/" + "dolphotout_stderr.log"
            dolphotlog = logpath + "/" + "dolphotout_stdout.log"
            # # Run Dolphot
            logdp = my_job.logprint()
            logfile = logpath + "/" + logdp.filename
            my_job.logprint(f"Running DOLPHOT on {param_dp.filename}")
            dolphot_command = "cd "+procpath+" && " + \
                my_config.parameters["dolphot_path"]+"dolphot " + dolphotout + \
                ' -p' + param_path + "/" + param_filename + " > "+logfile
            my_job.logprint(dolphot_command)
            dolphot_output = os.system(dolphot_command)
            #    ["dolphot", dolphotout, '-p' + param_path + "/" + param_filename + " > " + logfilename], cwd=procpath)
            #    ["dolphot", dolphotout, '-p' + param_path + "/" + param_filename], capture_output=True, text=True, cwd=procpath)
            # with open(dolphotlog, 'w') as outlog:
            #    outlog.write(f'{dolphot_output.stdout}')
            # with open(dolphotouterrlog, 'w') as errlog:
            #    errlog.write(f'{dolphot_output.stderr}')

            # dolphot_output = subprocess.Popen(
            #    [my_config.parameters["dolphot_path"]+"dolphot", dolphotout, '-p' + param_path + "/" + param_filename], stdout=subprocess.PIPE, stderr=subprocess.STDOUT, universal_newlines=True, cwd=procpath)

            # for line in dolphot_output.stdout:
            #   # sys.stdout.write(line)
            #   my_job.logprint(line)
            # dolphot_output.wait()
            # Create dataproducts for Dolphot output files

            # check that this gets file called just dolphotout
<<<<<<< HEAD
            signal.signal(signal.SIGALRM, handler)    
            signal.alarm(1000)
            try:
                phot_dp = wp.DataProduct(
                    my_config, filename=dolphotout, group="proc", subtype="dolphot output")
            except:
                ValueError("Failed to create phot file DP. Exiting.") 
            signal.alarm(0)
=======
            phot_dp = wp.DataProduct(
                my_config, filename=dolphotout, group="proc", subtype="dolphot output")
>>>>>>> d28106d3
            my_job.logprint(
                f"Created dataproduct for {dolphotout}, {phot_dp}")
            out_files = glob('*.phot.*')
            for file in out_files:
                dolphot_output_dp = wp.DataProduct(
                    my_config, filename=file, group="proc", subtype="dolphot output")
                my_job.logprint(
                    f"Created dataproduct for {file}, {dolphot_output_dp}")
        else:
            pass
<<<<<<< HEAD
    if my_config.parameters["run_single"] == True:
        next_event = my_job.child_event(
          name="dolphot_done",
          options={"dp_id": phot_dp.dp_id, "memory": "50G"}
        )  # next event
        next_event.fire()
        time.sleep(150)


    else:
        next_event = my_job.child_event(
          name="dolphot_done",
          options={"dp_id": phot_dp.dp_id, "memory": "150G"}
        )  # next event
        next_event.fire()
        time.sleep(150)

    
=======
    next_event = my_job.child_event(
        name="dolphot_done",
        options={"dp_id": phot_dp.dp_id}
    )  # next event
    next_event.fire()
    time.sleep(150)
>>>>>>> d28106d3
<|MERGE_RESOLUTION|>--- conflicted
+++ resolved
@@ -95,7 +95,6 @@
             # Create dataproducts for Dolphot output files
 
             # check that this gets file called just dolphotout
-<<<<<<< HEAD
             signal.signal(signal.SIGALRM, handler)    
             signal.alarm(1000)
             try:
@@ -104,10 +103,6 @@
             except:
                 ValueError("Failed to create phot file DP. Exiting.") 
             signal.alarm(0)
-=======
-            phot_dp = wp.DataProduct(
-                my_config, filename=dolphotout, group="proc", subtype="dolphot output")
->>>>>>> d28106d3
             my_job.logprint(
                 f"Created dataproduct for {dolphotout}, {phot_dp}")
             out_files = glob('*.phot.*')
@@ -118,7 +113,6 @@
                     f"Created dataproduct for {file}, {dolphot_output_dp}")
         else:
             pass
-<<<<<<< HEAD
     if my_config.parameters["run_single"] == True:
         next_event = my_job.child_event(
           name="dolphot_done",
@@ -136,12 +130,4 @@
         next_event.fire()
         time.sleep(150)
 
-    
-=======
-    next_event = my_job.child_event(
-        name="dolphot_done",
-        options={"dp_id": phot_dp.dp_id}
-    )  # next event
-    next_event.fire()
-    time.sleep(150)
->>>>>>> d28106d3
+    